Describe "Node.JS" {
    Context "Basic modules"{
        It "<ToolName> " -TestCases @(
            @{ ToolName = "node" }
            @{ ToolName = "npm" }
        ) {
            "$ToolName --version" | Should -ReturnZeroExitCode
        }
    }
<<<<<<< HEAD
    Context "Global NPM Packages"  {
        $testCases = @(
            @{ ToolName = "yarn" }
            @{ ToolName = "lerna" }
            @{ ToolName = "newman" }
        )
        if (Test-IsWin16 -or Test-IsWin19) {
            $testCases += @(
                @{ ToolName = "gulp" }
                @{ ToolName = "grunt" }
            )
        }
        It "<ToolName> " -TestCases $testCases {
            "$ToolName --version" | Should -ReturnZeroExitCode
=======

    $globalNpmPackages = (Get-ToolsetContent).npm.global_packages
    $globalNpmPackagesWithTests = $globalNpmPackages | Where-Object { $_.test } | ForEach-Object { @{ Name = $_.name; Test = $_.test } }

    Context "Global NPM Packages" {
        It "<Name>" -TestCases $globalNpmPackagesWithTests {
            $Test | Should -ReturnZeroExitCode
>>>>>>> 892ada55
        }
    }
}<|MERGE_RESOLUTION|>--- conflicted
+++ resolved
@@ -7,22 +7,6 @@
             "$ToolName --version" | Should -ReturnZeroExitCode
         }
     }
-<<<<<<< HEAD
-    Context "Global NPM Packages"  {
-        $testCases = @(
-            @{ ToolName = "yarn" }
-            @{ ToolName = "lerna" }
-            @{ ToolName = "newman" }
-        )
-        if (Test-IsWin16 -or Test-IsWin19) {
-            $testCases += @(
-                @{ ToolName = "gulp" }
-                @{ ToolName = "grunt" }
-            )
-        }
-        It "<ToolName> " -TestCases $testCases {
-            "$ToolName --version" | Should -ReturnZeroExitCode
-=======
 
     $globalNpmPackages = (Get-ToolsetContent).npm.global_packages
     $globalNpmPackagesWithTests = $globalNpmPackages | Where-Object { $_.test } | ForEach-Object { @{ Name = $_.name; Test = $_.test } }
@@ -30,7 +14,6 @@
     Context "Global NPM Packages" {
         It "<Name>" -TestCases $globalNpmPackagesWithTests {
             $Test | Should -ReturnZeroExitCode
->>>>>>> 892ada55
         }
     }
 }