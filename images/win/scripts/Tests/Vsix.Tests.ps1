Describe "Vsix" {
    $toolset = Get-ToolsetContent
    $requiredVsixs = $toolset.visualStudio.vsix

<<<<<<< HEAD
    $allPackages = Get-VisualStudioPackages
=======
    $allPackages = (Get-VisualStudioInstance).Packages
>>>>>>> 71a9049e
    $testCases = $requiredVsixs | ForEach-Object {
        $vsix = Get-VsixExtenstionFromMarketplace -ExtensionMarketPlaceName $_
        @{
            VsixName = $vsix.ExtensionName
            VsixId = $vsix.VsixId
            AllPackages = $allPackages
        }
    }
    if ($testCases.Count -gt 0) {
        It "Extension <VsixName> is installed" -TestCases $testCases {
            $objVsix = $AllPackages | Where-Object { $_.id -eq $VsixId }
            $objVsix | Should -Not -BeNullOrEmpty
        }
    }
}<|MERGE_RESOLUTION|>--- conflicted
+++ resolved
@@ -1,24 +1,20 @@
-Describe "Vsix" {
-    $toolset = Get-ToolsetContent
-    $requiredVsixs = $toolset.visualStudio.vsix
-
-<<<<<<< HEAD
-    $allPackages = Get-VisualStudioPackages
-=======
-    $allPackages = (Get-VisualStudioInstance).Packages
->>>>>>> 71a9049e
-    $testCases = $requiredVsixs | ForEach-Object {
-        $vsix = Get-VsixExtenstionFromMarketplace -ExtensionMarketPlaceName $_
-        @{
-            VsixName = $vsix.ExtensionName
-            VsixId = $vsix.VsixId
-            AllPackages = $allPackages
-        }
-    }
-    if ($testCases.Count -gt 0) {
-        It "Extension <VsixName> is installed" -TestCases $testCases {
-            $objVsix = $AllPackages | Where-Object { $_.id -eq $VsixId }
-            $objVsix | Should -Not -BeNullOrEmpty
-        }
-    }
+Describe "Vsix" {
+    $toolset = Get-ToolsetContent
+    $requiredVsixs = $toolset.visualStudio.vsix
+
+    $allPackages = (Get-VisualStudioInstance).Packages
+    $testCases = $requiredVsixs | ForEach-Object {
+        $vsix = Get-VsixExtenstionFromMarketplace -ExtensionMarketPlaceName $_
+        @{
+            VsixName = $vsix.ExtensionName
+            VsixId = $vsix.VsixId
+            AllPackages = $allPackages
+        }
+    }
+    if ($testCases.Count -gt 0) {
+        It "Extension <VsixName> is installed" -TestCases $testCases {
+            $objVsix = $AllPackages | Where-Object { $_.id -eq $VsixId }
+            $objVsix | Should -Not -BeNullOrEmpty
+        }
+    }
 }