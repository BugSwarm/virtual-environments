--- conflicted
+++ resolved
@@ -140,15 +140,6 @@
     }
 }
 
-<<<<<<< HEAD
-Describe "Typescript" -Skip:(Test-IsWin22) {
-    It "tsc" {
-        "tsc --version" | Should -ReturnZeroExitCode
-    }
-}
-
-=======
->>>>>>> 892ada55
 Describe "Vcpkg" {
     It "vcpkg" {
       "vcpkg version" | Should -ReturnZeroExitCode
