################################################################################
##  File:  Install-NodeLts.ps1
##  Desc:  Install nodejs-lts and other common node tools.
##         Must run after python is configured
################################################################################

$PrefixPath = 'C:\npm\prefix'
$CachePath = 'C:\npm\cache'

New-Item -Path $PrefixPath -Force -ItemType Directory
New-Item -Path $CachePath -Force -ItemType Directory

Choco-Install -PackageName nodejs-lts -ArgumentList "--force"

Add-MachinePathItem $PrefixPath
$env:Path = Get-MachinePath

setx npm_config_prefix $PrefixPath /M
$env:npm_config_prefix = $PrefixPath

npm config set cache $CachePath --global
npm config set registry https://registry.npmjs.org/

<<<<<<< HEAD
# TO-DO: Consider moving package list to toolset
npm install -g newman
npm install -g yarn
npm install -g lerna

if (Test-IsWin16 -or Test-IsWin19) {
    npm install -g cordova
    npm install -g grunt-cli
    npm install -g gulp-cli
    npm install -g parcel-bundler
    npm install -g --save-dev webpack webpack-cli
    npm install -g node-sass
=======
$globalNpmPackages = (Get-ToolsetContent).npm.global_packages
$globalNpmPackages | ForEach-Object {
    npm install -g $_.name
>>>>>>> 892ada55
}

Invoke-PesterTests -TestFile "Node"<|MERGE_RESOLUTION|>--- conflicted
+++ resolved
@@ -21,24 +21,9 @@
 npm config set cache $CachePath --global
 npm config set registry https://registry.npmjs.org/
 
-<<<<<<< HEAD
-# TO-DO: Consider moving package list to toolset
-npm install -g newman
-npm install -g yarn
-npm install -g lerna
-
-if (Test-IsWin16 -or Test-IsWin19) {
-    npm install -g cordova
-    npm install -g grunt-cli
-    npm install -g gulp-cli
-    npm install -g parcel-bundler
-    npm install -g --save-dev webpack webpack-cli
-    npm install -g node-sass
-=======
 $globalNpmPackages = (Get-ToolsetContent).npm.global_packages
 $globalNpmPackages | ForEach-Object {
     npm install -g $_.name
->>>>>>> 892ada55
 }
 
 Invoke-PesterTests -TestFile "Node"