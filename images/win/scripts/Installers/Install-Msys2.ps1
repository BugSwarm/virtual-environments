################################################################################
##  File:  Install-Msys2.ps1
##  Desc:  Install Msys2 and 64 & 32 bit gcc, cmake, & llvm
################################################################################

# References
# https://github.com/msys2/MINGW-packages/blob/master/azure-pipelines.yml
# https://packages.msys2.org/group/

$dash = "-" * 40
$origPath = $env:PATH

function Install-Msys2 {
  $msys2_release = "https://api.github.com/repos/msys2/msys2-installer/releases/latest"
  $msys2Uri = ((Invoke-RestMethod $msys2_release).assets | Where-Object {
    $_.name -match "^msys2-x86_64" -and $_.name.EndsWith(".exe") }).browser_download_url

  # Download the latest msys2 x86_64, filename includes release date
  Write-Host "Starting msys2 download using $($msys2Uri.split('/')[-1])"
  $msys2File = Start-DownloadWithRetry -Url $msys2Uri
  Write-Host "Finished download"

  # extract tar.xz to C:\
  Write-Host "Starting msys2 installation"
  & $msys2File in --confirm-command --accept-messages --root C:/msys64
  Remove-Item $msys2File
}

function Install-Msys2Packages($Packages) {
  if (-not $Packages) {
    return
  }

  Write-Host "`n$dash Install msys2 packages"
  pacman.exe -S --noconfirm --needed --noprogressbar $Packages
  taskkill /f /fi "MODULES eq msys-2.0.dll"

  Write-Host "`n$dash Remove p7zip/7z package due to conflicts"
  pacman.exe -R --noconfirm --noprogressbar p7zip
}

function Install-MingwPackages($Packages) {
  if (-not $Packages) {
    return
  }

  Write-Host "`n$dash Install mingw packages"
  $archs = $Packages.arch

  foreach ($arch in $archs) {
    Write-Host "Installing $arch packages"
    $archPackages = $toolsetContent.mingw | Where-Object { $_.arch -eq $arch }
    $runtimePackages = $archPackages.runtime_packages.name | ForEach-Object { "${arch}-$_" }
    $additionalPackages = $archPackages.additional_packages | ForEach-Object { "${arch}-$_" }
    $packagesToInstall = $runtimePackages + $additionalPackages
    Write-Host "The following packages will be installed: $packagesToInstall"
    pacman.exe -S --noconfirm --needed --noprogressbar $packagesToInstall
  }

  # clean all packages to decrease image size
  Write-Host "`n$dash Clean packages"
  pacman.exe -Scc --noconfirm

  $pkgs = pacman.exe -Q

  foreach ($arch in $archs)
  {
    Write-Host "`n$dash Installed $arch packages"
    $pkgs | grep ^${arch}-
  }
}

<<<<<<< HEAD

=======
>>>>>>> 3b5c4ebd
Install-Msys2

# Add msys2 bin tools folders to PATH temporary
$env:PATH = "C:\msys64\mingw64\bin;C:\msys64\usr\bin;$origPath"

Write-Host "`n$dash pacman --noconfirm -Syyuu"
pacman.exe -Syyuu --noconfirm
taskkill /f /fi "MODULES eq msys-2.0.dll"
Write-Host "`n$dash pacman --noconfirm -Syuu (2nd pass)"
pacman.exe -Syuu  --noconfirm
taskkill /f /fi "MODULES eq msys-2.0.dll"

$toolsetContent = (Get-ToolsetContent).MsysPackages
Install-Msys2Packages -Packages $toolsetContent.msys2
Install-MingwPackages -Packages $toolsetContent.mingw

$env:PATH = $origPath
Write-Host "`nMSYS2 installation completed"

Invoke-PesterTests -TestFile "MSYS2"<|MERGE_RESOLUTION|>--- conflicted
+++ resolved
@@ -70,10 +70,6 @@
   }
 }
 
-<<<<<<< HEAD
-
-=======
->>>>>>> 3b5c4ebd
 Install-Msys2
 
 # Add msys2 bin tools folders to PATH temporary
