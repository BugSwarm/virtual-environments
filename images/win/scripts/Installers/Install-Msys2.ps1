################################################################################
##  File:  Install-Msys2.ps1
##  Desc:  Install Msys2 and 64 & 32 bit gcc, cmake, & llvm
################################################################################

# References
# https://github.com/msys2/MINGW-packages/blob/master/azure-pipelines.yml
# https://packages.msys2.org/group/

$dash = "-" * 40
$origPath = $env:PATH

$msys2_release = "https://api.github.com/repos/msys2/msys2-installer/releases/latest"
$msys2Uri = ((Invoke-RestMethod $msys2_release).assets | Where-Object {
  $_.name -match "^msys2-x86_64" -and $_.name.EndsWith(".exe") }).browser_download_url

# Download the latest msys2 x86_64, filename includes release date
Write-Host "Starting msys2 download using $($msys2Uri.split('/')[-1])"
$msys2File = Start-DownloadWithRetry -Url $msys2Uri
Write-Host "Finished download"

# extract tar.xz to C:\
Write-Host "Starting msys2 installation"
& $msys2File in --confirm-command --accept-messages --root C:/msys64
Remove-Item $msys2File

# Add msys2 bin tools folders to PATH temporary
$env:PATH = "C:\msys64\mingw64\bin;C:\msys64\usr\bin;$origPath"

<<<<<<< HEAD
<#

Write-Host "`n$dash bash pacman-key --init"
bash.exe -c "pacman-key --init 2>&1"

Write-Host "bash pacman-key --populate msys2"
bash.exe -c "pacman-key --populate msys2 2>&1"

=======
>>>>>>> 892ada55
Write-Host "`n$dash pacman --noconfirm -Syyuu"
pacman.exe -Syyuu --noconfirm
taskkill /f /fi "MODULES eq msys-2.0.dll"
Write-Host "`n$dash pacman --noconfirm -Syuu (2nd pass)"
pacman.exe -Syuu  --noconfirm
taskkill /f /fi "MODULES eq msys-2.0.dll"
#>

$toolsetContent = (Get-ToolsetContent).MsysPackages
Write-Host "`n$dash Install msys2 packages"
$msys2Packages = $toolsetContent.msys2
if ($msys2Packages) {
  pacman.exe -S --noconfirm --needed --noprogressbar $msys2Packages
  taskkill /f /fi "MODULES eq msys-2.0.dll"

  Write-Host "`n$dash Remove p7zip/7z package due to conflicts"
  pacman.exe -R --noconfirm --noprogressbar p7zip
}

Write-Host "`n$dash Install mingw packages"
$archs = $toolsetContent.mingw.arch
if ($archs) {
  foreach ($arch in $archs)
  {
    Write-Host "Installing $arch packages"
    $archPackages = $toolsetContent.mingw | Where-Object { $_.arch -eq $arch }
    $runtimePackages = $archPackages.runtime_packages.name | ForEach-Object { "${arch}-$_" }
    $additionalPackages = $archPackages.additional_packages | ForEach-Object { "${arch}-$_" }
    $packagesToInstall = $runtimePackages + $additionalPackages
    Write-Host "The following packages will be installed: $packagesToInstall"
    pacman.exe -S --noconfirm --needed --noprogressbar $packagesToInstall
  }

  # clean all packages to decrease image size
  Write-Host "`n$dash Clean packages"
  pacman.exe -Scc --noconfirm

  $pkgs = pacman.exe -Q

  foreach ($arch in $archs)
  {
    Write-Host "`n$dash Installed $arch packages"
    $pkgs | grep ^${arch}-
  }
}

$env:PATH = $origPath
Write-Host "`nMSYS2 installation completed"

# Invoke-PesterTests -TestFile "MSYS2"<|MERGE_RESOLUTION|>--- conflicted
+++ resolved
@@ -27,17 +27,6 @@
 # Add msys2 bin tools folders to PATH temporary
 $env:PATH = "C:\msys64\mingw64\bin;C:\msys64\usr\bin;$origPath"
 
-<<<<<<< HEAD
-<#
-
-Write-Host "`n$dash bash pacman-key --init"
-bash.exe -c "pacman-key --init 2>&1"
-
-Write-Host "bash pacman-key --populate msys2"
-bash.exe -c "pacman-key --populate msys2 2>&1"
-
-=======
->>>>>>> 892ada55
 Write-Host "`n$dash pacman --noconfirm -Syyuu"
 pacman.exe -Syyuu --noconfirm
 taskkill /f /fi "MODULES eq msys-2.0.dll"
