--- conflicted
+++ resolved
@@ -1,53 +1,45 @@
-$os = Get-CimInstance -ClassName Win32_OperatingSystem
-$caption = $os.Caption
-$osName = $caption.Substring(0, $caption.LastIndexOf(" "))
-$osEdition = $caption.Substring($caption.LastIndexOf(" ")+1)
-$osVersion = $os.Version
-$imageVersion = $env:IMAGE_VERSION
-$imageDataFile = $env:IMAGEDATA_FILE
-$githubUrl="https://github.com/actions/virtual-environments/blob"
-
-<<<<<<< HEAD
-if (Test-IsWin22) {
-    $imageLabel = "windows-2022"
-    $softwareUrl = "${githubUrl}/win22/${imageVersion}/images/win/Windows2022-Readme.md"
-    $releaseUrl="https://github.com/actions/virtual-environments/releases/tag/win22%2F${imageVersion}"
-} elseif (Test-IsWin19) {
-=======
-if (Test-IsWin19) {
->>>>>>> 3b5c4ebd
-    $imageLabel = "windows-2019"
-    $softwareUrl = "${githubUrl}/win19/${imageVersion}/images/win/Windows2019-Readme.md"
-    $releaseUrl="https://github.com/actions/virtual-environments/releases/tag/win19%2F${imageVersion}"
-} elseif (Test-IsWin16) {
-    $imageLabel = "windows-2016"
-    $softwareUrl = "${githubUrl}/win16/${imageVersion}/images/win/Windows2016-Readme.md"
-    $releaseUrl="https://github.com/actions/virtual-environments/releases/tag/win16%2F${imageVersion}"
-} else {
-<<<<<<< HEAD
-  throw "Invalid platform version is found. Either Windows Server 2016 or 2019 or 2022 are required"
-=======
-    throw "Invalid platform version is found. Either Windows Server 2016 or 2019 or 2022 are required"
->>>>>>> 3b5c4ebd
-}
-
-$json = @"
-[
-  {
-    "group": "Operating System",
-    "detail": "${osName}\n${osVersion}\n${osEdition}"
-  },
-  {
-    "group": "Virtual Environment",
-    "detail": "Environment: ${imageLabel}\nVersion: ${imageVersion}\nIncluded Software: ${softwareUrl}\nImage Release: ${releaseUrl}"
-  }
-]
-"@
-
-$json | Out-File -FilePath $imageDataFile
-
-
-# Set static env vars
-setx ImageVersion $env:IMAGE_VERSION /m
-setx ImageOS $env:IMAGE_OS /m
+$os = Get-CimInstance -ClassName Win32_OperatingSystem
+$caption = $os.Caption
+$osName = $caption.Substring(0, $caption.LastIndexOf(" "))
+$osEdition = $caption.Substring($caption.LastIndexOf(" ")+1)
+$osVersion = $os.Version
+$imageVersion = $env:IMAGE_VERSION
+$imageDataFile = $env:IMAGEDATA_FILE
+$githubUrl="https://github.com/actions/virtual-environments/blob"
+
+if (Test-IsWin22) {
+    $imageLabel = "windows-2022"
+    $softwareUrl = "${githubUrl}/win22/${imageVersion}/images/win/Windows2022-Readme.md"
+    $releaseUrl="https://github.com/actions/virtual-environments/releases/tag/win22%2F${imageVersion}"
+} elseif (Test-IsWin19) {
+    $imageLabel = "windows-2019"
+    $softwareUrl = "${githubUrl}/win19/${imageVersion}/images/win/Windows2019-Readme.md"
+    $releaseUrl="https://github.com/actions/virtual-environments/releases/tag/win19%2F${imageVersion}"
+} elseif (Test-IsWin16) {
+    $imageLabel = "windows-2016"
+    $softwareUrl = "${githubUrl}/win16/${imageVersion}/images/win/Windows2016-Readme.md"
+    $releaseUrl="https://github.com/actions/virtual-environments/releases/tag/win16%2F${imageVersion}"
+} else {
+    throw "Invalid platform version is found. Either Windows Server 2016 or 2019 or 2022 are required"
+}
+
+$json = @"
+[
+  {
+    "group": "Operating System",
+    "detail": "${osName}\n${osVersion}\n${osEdition}"
+  },
+  {
+    "group": "Virtual Environment",
+    "detail": "Environment: ${imageLabel}\nVersion: ${imageVersion}\nIncluded Software: ${softwareUrl}\nImage Release: ${releaseUrl}"
+  }
+]
+"@
+
+$json | Out-File -FilePath $imageDataFile
+
+
+# Set static env vars
+setx ImageVersion $env:IMAGE_VERSION /m
+setx ImageOS $env:IMAGE_OS /m
 setx AGENT_TOOLSDIRECTORY $env:AGENT_TOOLSDIRECTORY /m