--- conflicted
+++ resolved
@@ -43,21 +43,8 @@
 # Enable $ErrorActionPreference='Stop' for AllUsersAllHosts
 Add-Content -Path $profile.AllUsersAllHosts -Value '$ErrorActionPreference="Stop"'
 
-<<<<<<< HEAD
-if (Test-IsWin16 -or Test-IsWin19) {
-    # Install FS-iSCSITarget-Server
-    $fsResult = Install-WindowsFeature -Name FS-iSCSITarget-Server -IncludeAllSubFeature -IncludeManagementTools
-    if ( $fsResult.Success ) {
-        Write-Host "FS-iSCSITarget-Server has been successfully installed"
-    } else {
-        Write-Host "Failed to install FS-iSCSITarget-Server"
-        exit 1
-    }
-}
-=======
 Write-Host "Disable Windows Update"
 Disable-WindowsUpdate
->>>>>>> 34122809
 
 Write-Host "Disable UAC"
 Disable-UserAccessControl
