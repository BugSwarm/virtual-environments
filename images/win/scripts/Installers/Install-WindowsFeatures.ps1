$windowsFeatures = (Get-ToolsetContent).windowsFeatures

foreach ($feature in $windowsFeatures) {
    if ($feature.optionalFeature) {
        Write-Host "Activating Windows Optional Feature '$($feature.name)'..."
        Enable-WindowsOptionalFeature -Online -FeatureName $feature.name -NoRestart

<<<<<<< HEAD
if (Test-IsWin16 -or Test-IsWin19) {
    # Install FS-iSCSITarget-Server
    $fsResult = Install-WindowsFeature -Name FS-iSCSITarget-Server -IncludeAllSubFeature -IncludeManagementTools
    if ( $fsResult.Success ) {
        Write-Host "FS-iSCSITarget-Server has been successfully installed"
    } else {
        Write-Host "Failed to install FS-iSCSITarget-Server"
        exit 1
    }

    Write-Host "Install Containers feature"
    Install-WindowsFeature -Name Containers
=======
        $resultSuccess = $?
    } else {
        Write-Host "Activating Windows Feature '$($feature.name)'..."
        $Arguments = @{
            Name = $feature.name
            IncludeAllSubFeature = [System.Convert]::ToBoolean($feature.includeAllSubFeatures)
            IncludeManagementTools = [System.Convert]::ToBoolean($feature.includeManagementTools)
        }
        $result = Install-WindowsFeature @Arguments

        $resultSuccess = $result.Success
    }

    if ($resultSuccess) {
        Write-Host "Windows Feature '$($feature.name)' was activated successfully"
    } else {
        throw "Failed to activate Windows Feature '$($feature.name)'"
    }
>>>>>>> f9341349
}<|MERGE_RESOLUTION|>--- conflicted
+++ resolved
@@ -5,20 +5,6 @@
         Write-Host "Activating Windows Optional Feature '$($feature.name)'..."
         Enable-WindowsOptionalFeature -Online -FeatureName $feature.name -NoRestart
 
-<<<<<<< HEAD
-if (Test-IsWin16 -or Test-IsWin19) {
-    # Install FS-iSCSITarget-Server
-    $fsResult = Install-WindowsFeature -Name FS-iSCSITarget-Server -IncludeAllSubFeature -IncludeManagementTools
-    if ( $fsResult.Success ) {
-        Write-Host "FS-iSCSITarget-Server has been successfully installed"
-    } else {
-        Write-Host "Failed to install FS-iSCSITarget-Server"
-        exit 1
-    }
-
-    Write-Host "Install Containers feature"
-    Install-WindowsFeature -Name Containers
-=======
         $resultSuccess = $?
     } else {
         Write-Host "Activating Windows Feature '$($feature.name)'..."
@@ -37,5 +23,4 @@
     } else {
         throw "Failed to activate Windows Feature '$($feature.name)'"
     }
->>>>>>> f9341349
 }