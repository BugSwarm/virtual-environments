Import-Module MarkdownPS
Import-Module (Join-Path $PSScriptRoot "SoftwareReport.Android.psm1") -DisableNameChecking
Import-Module (Join-Path $PSScriptRoot "SoftwareReport.Browsers.psm1") -DisableNameChecking
Import-Module (Join-Path $PSScriptRoot "SoftwareReport.CachedTools.psm1") -DisableNameChecking
Import-Module (Join-Path $PSScriptRoot "SoftwareReport.Common.psm1") -DisableNameChecking
Import-Module (Join-Path $PSScriptRoot "SoftwareReport.Databases.psm1") -DisableNameChecking
Import-Module (Join-Path $PSScriptRoot "SoftwareReport.Helpers.psm1") -DisableNameChecking
Import-Module (Join-Path $PSScriptRoot "SoftwareReport.Tools.psm1") -DisableNameChecking
Import-Module (Join-Path $PSScriptRoot "SoftwareReport.Java.psm1") -DisableNameChecking
Import-Module (Join-Path $PSScriptRoot "SoftwareReport.WebServers.psm1") -DisableNameChecking
Import-Module (Join-Path $PSScriptRoot "SoftwareReport.VisualStudio.psm1") -DisableNameChecking

$markdown = ""

$OSName = Get-OSName
$markdown += New-MDHeader "$OSName" -Level 1

$OSVersion = Get-OSVersion
$markdown += New-MDList -Style Unordered -Lines @(
    "$OSVersion"
    "Image Version: $env:IMAGE_VERSION"
)

if (Test-IsWin19)
{
    $markdown += New-MDHeader "Enabled windows optional features" -Level 2
    $markdown += New-MDList -Style Unordered -Lines @(
        "Windows Subsystem for Linux [WSLv1]"
    )
}

$markdown += New-MDHeader "Installed Software" -Level 2
$markdown += New-MDHeader "Language and Runtime" -Level 3
$markdown += New-MDList -Style Unordered -Lines (@(
    (Get-BashVersion),
    (Get-GoVersion),
    (Get-JuliaVersion),
    (Get-NodeVersion),
    (Get-PerlVersion),
    (Get-PHPVersion),
    (Get-PythonVersion),
    (Get-RubyVersion)
    ) | Sort-Object
)

$packageManagementList = @(
    (Get-ChocoVersion),
    (Get-ComposerVersion),
    (Get-HelmVersion),
    (Get-NPMVersion),
    (Get-NugetVersion),
    (Get-PipxVersion),
    (Get-PipVersion),
    (Get-RubyGemsVersion),
    (Get-VcpkgVersion),
    (Get-YarnVersion)
)

if (Test-IsWin16 -or Test-IsWin19) {
    $packageManagementList += @(
        (Get-CondaVersion)
    )
}

$markdown += New-MDHeader "Package Management" -Level 3
$markdown += New-MDList -Style Unordered -Lines ($packageManagementList | Sort-Object)

$markdown += New-MDHeader "Environment variables" -Level 4
$markdown += Build-PackageManagementEnvironmentTable | New-MDTable
$markdown += New-MDNewLine

$markdown += New-MDHeader "Project Management" -Level 3
$markdown += New-MDList -Style Unordered -Lines (@(
    (Get-AntVersion),
    (Get-GradleVersion),
    (Get-MavenVersion),
    (Get-SbtVersion)
    ) | Sort-Object
)

$markdown += New-MDHeader "Tools" -Level 3
$markdown += New-MDList -Style Unordered -Lines (@(
    (Get-7zipVersion),
    (Get-AzCopyVersion),
    (Get-BazelVersion),
    (Get-BazeliskVersion),
    (Get-BicepVersion),
    (Get-CabalVersion),
    (Get-CMakeVersion),
    (Get-CodeQLBundleVersion),
    # TO-DO https://github.com/actions/virtual-environments-internal/issues/2512
    # (Get-DockerVersion),
    # (Get-DockerComposeVersion),
    (Get-GHCVersion),
    (Get-GitVersion),
    (Get-GitLFSVersion),
    (Get-GVFSVersion),
    (Get-GoogleCloudSDKVersion),
    (Get-InnoSetupVersion),
    (Get-JQVersion),
    (Get-KindVersion),
    (Get-KubectlVersion),
    (Get-MercurialVersion),
    (Get-MinGWVersion),
    (Get-NewmanVersion),
    (Get-NSISVersion),
    (Get-OpenSSLVersion),
    (Get-PackerVersion),
    (Get-PulumiVersion),
    (Get-RVersion),
    (Get-StackVersion),
    (Get-SVNVersion),
    (Get-VSWhereVersion),
    (Get-SwigVersion),
    (Get-WinAppDriver),
    (Get-ZstdVersion),
    (Get-YAMLLintVersion)
    ) | Sort-Object
)

$markdown += New-MDHeader "CLI Tools" -Level 3
$markdown += New-MDList -Style Unordered -Lines (@(
    (Get-AlibabaCLIVersion),
    (Get-AWSCLIVersion),
    (Get-AWSSAMVersion),
    (Get-AWSSessionManagerVersion),
    (Get-AzureCLIVersion),
    (Get-AzureDevopsExtVersion),
    (Get-CloudFoundryVersion),
    (Get-GHVersion),
    (Get-HubVersion)
    ) | Sort-Object
)

$markdown += New-MDHeader "Rust Tools" -Level 3
$markdown += New-MDList -Style Unordered -Lines (@(
    "Rust $(Get-RustVersion)",
    "Rustup $(Get-RustupVersion)",
    "Cargo $(Get-RustCargoVersion)",
    "Rustdoc $(Get-RustdocVersion)"
    ) | Sort-Object
)

$markdown += New-MDHeader "Packages" -Level 4
$markdown += New-MDList -Style Unordered -Lines (@(
    (Get-BindgenVersion),
    (Get-CargoAuditVersion),
    (Get-CargoOutdatedVersion),
    (Get-CbindgenVersion),
    "Rustfmt $(Get-RustfmtVersion)",
    "Clippy $(Get-RustClippyVersion)"
    ) | Sort-Object
)

$markdown += New-MDHeader "Browsers and webdrivers" -Level 3
$markdown += New-MDList -Style Unordered -Lines @(
    (Get-BrowserVersion -Browser "chrome"),
    (Get-SeleniumWebDriverVersion -Driver "chrome"),
    (Get-BrowserVersion -Browser "edge"),
    (Get-SeleniumWebDriverVersion -Driver "edge"),
    (Get-BrowserVersion -Browser "firefox"),
    (Get-SeleniumWebDriverVersion -Driver "firefox"),
    (Get-SeleniumWebDriverVersion -Driver "iexplorer")
)

$markdown += New-MDHeader "Environment variables" -Level 4
$markdown += Build-BrowserWebdriversEnvironmentTable | New-MDTable
$markdown += New-MDNewLine

$markdown += New-MDHeader "Java" -Level 3
$markdown += Get-JavaVersions | New-MDTable
$markdown += New-MDNewLine

$markdown += New-MDHeader "Shells" -Level 3
$markdown += Get-ShellTarget
$markdown += New-MDNewLine

$markdown += New-MDHeader "MSYS2" -Level 3
$markdown += Get-PacmanVersion
$markdown += New-MDNewLine
$markdown += New-MDHeader "Notes:" -Level 5
$markdown += @'
```
Location: C:\msys64

Note: MSYS2 is pre-installed on image but not added to PATH.
```
'@
$markdown += New-MDNewLine

if (Test-IsWin19)
{
    $markdown += New-MDHeader "BizTalk Server" -Level 3
    $markdown += Get-BizTalkVersion
    $markdown += New-MDNewLine
}

$markdown += New-MDHeader "Cached Tools" -Level 3
$markdown += (Build-CachedToolsMarkdown)
$markdown += New-MDNewLine

$markdown += New-MDHeader "Databases" -Level 3
$markdown += Build-DatabasesMarkdown
$markdown += New-MDNewLine

$markdown += New-MDHeader "Database tools" -Level 3
$markdown += New-MDList -Style Unordered -Lines (@(
    (Get-AzCosmosDBEmulatorVersion),
    (Get-DacFxVersion),
    (Get-MySQLVersion),
    (Get-SQLPSVersion)
    ) | Sort-Object
)
$markdown += New-MDNewLine

$markdown += Build-WebServersSection

$vs = Get-VisualStudioVersion
$markdown += New-MDHeader "$($vs.Name)" -Level 3
$markdown += $vs | New-MDTable
$markdown += New-MDNewLine

$markdown += New-MDHeader "Workloads, components and extensions:" -Level 4
$markdown += New-MDNewLine
$markdown += ((Get-VisualStudioComponents) + (Get-VisualStudioExtensions)) | New-MDTable
$markdown += New-MDNewLine

$markdown += New-MDHeader "Microsoft Visual C++:" -Level 4
$markdown += New-MDNewLine
$markdown += Get-VisualCPPComponents | New-MDTable
$markdown += New-MDNewLine

$markdown += New-MDHeader ".NET Core SDK" -Level 3
$sdk = Get-DotnetSdks
$markdown += "``Location $($sdk.Path)``"
$markdown += New-MDNewLine
$markdown += New-MDList -Lines $sdk.Versions -Style Unordered

$markdown += New-MDHeader ".NET Core Runtime" -Level 3
Get-DotnetRuntimes | Foreach-Object {
    $path = $_.Path
    $versions = $_.Versions
    $markdown += "``Location: $path``"
    $markdown += New-MDNewLine
    $markdown += New-MDList -Lines $versions -Style Unordered
}

$markdown += New-MDHeader ".NET Framework" -Level 3
$frameworks = Get-DotnetFrameworkTools
$markdown += "``Type: Developer Pack``"
$markdown += New-MDNewLine
$markdown += "``Location $($frameworks.Path)``"
$markdown += New-MDNewLine
$markdown += New-MDList -Lines $frameworks.Versions -Style Unordered

# PowerShell Tools
$markdown += New-MDHeader "PowerShell Tools" -Level 3
$markdown += New-MDList -Lines (Get-PowershellCoreVersion) -Style Unordered

$markdown += New-MDHeader "Azure Powershell Modules" -Level 4
$markdown += Get-PowerShellAzureModules | New-MDTable
$markdown += @'
```
Azure PowerShell module 2.1.0 and AzureRM PowerShell module 2.1.0 are installed
and are available via 'Get-Module -ListAvailable'.
All other versions are saved but not installed.
```
'@
$markdown += New-MDNewLine

$markdown += New-MDHeader "Powershell Modules" -Level 4
$markdown += Get-PowerShellModules | New-MDTable
$markdown += New-MDNewLine

# Android section
$markdown += New-MDHeader "Android" -Level 3
$markdown += Build-AndroidTable | New-MDTable
$markdown += New-MDNewLine
$markdown += New-MDHeader "Environment variables" -Level 4
$markdown += Build-AndroidEnvironmentTable | New-MDTable
$markdown += New-MDNewLine

# Docker images section
$cachedImages = Get-CachedDockerImagesTableData
if ($cachedImages) {
    $markdown += New-MDHeader "Cached Docker images" -Level 3
    $markdown += $cachedImages | New-MDTable
    $markdown += New-MDNewLine
}
<<<<<<< HEAD

=======
>>>>>>> 3b5c4ebd

$markdown | Out-File -FilePath "C:\InstalledSoftware.md"<|MERGE_RESOLUTION|>--- conflicted
+++ resolved
@@ -287,9 +287,5 @@
     $markdown += $cachedImages | New-MDTable
     $markdown += New-MDNewLine
 }
-<<<<<<< HEAD
-
-=======
->>>>>>> 3b5c4ebd
 
 $markdown | Out-File -FilePath "C:\InstalledSoftware.md"