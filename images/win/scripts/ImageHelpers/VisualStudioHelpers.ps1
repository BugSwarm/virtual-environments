--- conflicted
+++ resolved
@@ -76,17 +76,6 @@
     # Use -Prerelease and -All flags to make sure that Preview versions of VS are found correctly
     $vsInstance = Get-VSSetupInstance -Prerelease -All | Where-Object { $_.DisplayName -match "Visual Studio" } | Select-Object -First 1
     $vsInstance | Select-VSSetupInstance -Product *
-<<<<<<< HEAD
-}
-
-function Get-VisualStudioPath {
-    return (Get-VisualStudioInstance).InstallationPath
-}
-
-function Get-VisualStudioPackages {
-    return (Get-VisualStudioInstance).Packages
-=======
->>>>>>> 71a9049e
 }
 
 function Get-VisualStudioComponents {
