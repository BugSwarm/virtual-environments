{
    "variables": {
        "client_id": "{{env `ARM_CLIENT_ID`}}",
        "client_secret": "{{env `ARM_CLIENT_SECRET`}}",
        "subscription_id": "{{env `ARM_SUBSCRIPTION_ID`}}",
        "tenant_id": "{{env `ARM_TENANT_ID`}}",
        "object_id": "{{env `ARM_OBJECT_ID`}}",
        "resource_group": "{{env `ARM_RESOURCE_GROUP`}}",
        "storage_account": "{{env `ARM_STORAGE_ACCOUNT`}}",
        "build_resource_group_name": "{{env `BUILD_RESOURCE_GROUP_NAME`}}",
        "temp_resource_group_name": "{{env `TEMP_RESOURCE_GROUP_NAME`}}",
        "location": "{{env `ARM_RESOURCE_LOCATION`}}",
        "virtual_network_name": "{{env `VNET_NAME`}}",
        "virtual_network_resource_group_name": "{{env `VNET_RESOURCE_GROUP`}}",
        "virtual_network_subnet_name": "{{env `VNET_SUBNET`}}",
        "private_virtual_network_with_public_ip": "{{env `PRIVATE_VIRTUAL_NETWORK_WITH_PUBLIC_IP`}}",
        "allowed_inbound_ip_addresses": "{{env `AGENT_IP`}}",
        "vm_size": "Standard_D8s_v4",
        "root_folder": "C:",
        "toolset_json_path": "{{env `TEMP`}}\\toolset.json",
        "image_folder": "C:\\image",
        "imagedata_file": "C:\\imagedata.json",
        "helper_script_folder": "C:\\Program Files\\WindowsPowerShell\\Modules\\",
        "psmodules_root_folder": "C:\\Modules",
        "agent_tools_directory": "C:\\hostedtoolcache\\windows",
        "install_user": "installer",
        "install_password": null,
        "capture_name_prefix": "packer",
        "image_version": "dev",
        "image_os": "win22"
    },
    "sensitive-variables": [
        "install_password",
        "client_secret"
    ],
    "builders": [
        {
            "name": "vhd",
            "type": "azure-arm",
            "client_id": "{{user `client_id`}}",
            "client_secret": "{{user `client_secret`}}",
            "subscription_id": "{{user `subscription_id`}}",
            "object_id": "{{user `object_id`}}",
            "tenant_id": "{{user `tenant_id`}}",
            "os_disk_size_gb": "256",
            "location": "{{user `location`}}",
            "vm_size": "{{user `vm_size`}}",
            "resource_group_name": "{{user `resource_group`}}",
            "storage_account": "{{user `storage_account`}}",
            "build_resource_group_name": "{{user `build_resource_group_name`}}",
            "temp_resource_group_name": "{{user `temp_resource_group_name`}}",
            "capture_container_name": "images",
            "capture_name_prefix": "{{user `capture_name_prefix`}}",
            "virtual_network_name": "{{user `virtual_network_name`}}",
            "virtual_network_resource_group_name": "{{user `virtual_network_resource_group_name`}}",
            "virtual_network_subnet_name": "{{user `virtual_network_subnet_name`}}",
            "private_virtual_network_with_public_ip": "{{user `private_virtual_network_with_public_ip`}}",
            "allowed_inbound_ip_addresses": "{{user `allowed_inbound_ip_addresses`}}",
            "os_type": "Windows",
            "image_publisher": "MicrosoftWindowsServer",
            "image_offer": "microsoftserveroperatingsystems-previews",
            "image_sku": "windows-server-2022",
            "plan_info": {
                "plan_name": "windows-server-2022",
                "plan_product": "microsoftserveroperatingsystems-previews",
                "plan_publisher": "microsoftwindowsserver"
            },
            "communicator": "winrm",
            "winrm_use_ssl": "true",
            "winrm_insecure": "true",
            "winrm_username": "packer"
        }
    ],
    "provisioners": [
        {
            "type": "powershell",
            "inline": [
                "New-Item -Path {{user `image_folder`}} -ItemType Directory -Force"
            ]
        },
        {
            "type": "file",
            "source": "{{ template_dir }}/scripts/ImageHelpers",
            "destination": "{{user `helper_script_folder`}}"
        },
        {
            "type": "file",
            "source": "{{ template_dir }}/scripts/SoftwareReport",
            "destination": "{{user `image_folder`}}"
        },
        {
            "type": "file",
            "source": "{{ template_dir }}/post-generation",
            "destination": "C:/"
        },
        {
            "type": "file",
            "source": "{{ template_dir }}/scripts/Tests",
            "destination": "{{user `image_folder`}}"
        },
        {
            "type": "file",
            "source": "{{template_dir}}/toolsets/toolset-2022.json",
            "destination": "{{user `toolset_json_path`}}"
        },
        {
            "type": "windows-shell",
            "inline": [
                "net user {{user `install_user`}} {{user `install_password`}} /add /passwordchg:no /passwordreq:yes /active:yes /Y",
                "net localgroup Administrators {{user `install_user`}} /add",
                "winrm set winrm/config/service/auth @{Basic=\"true\"}",
                "winrm get winrm/config/service/auth"
            ]
        },
        {
            "type": "powershell",
            "inline": [
                "if (-not ((net localgroup Administrators) -contains '{{user `install_user`}}')) { exit 1 }"
            ]
        },
        {
            "type": "powershell",
            "environment_vars": [
                "IMAGE_VERSION={{user `image_version`}}",
                "IMAGE_OS={{user `image_os`}}",
                "AGENT_TOOLSDIRECTORY={{user `agent_tools_directory`}}",
                "TOOLSET_JSON_PATH={{user `toolset_json_path`}}",
                "PSMODULES_ROOT_FOLDER={{user `psmodules_root_folder`}}"
            ],
            "scripts": [
                "{{ template_dir }}/scripts/Installers/Configure-Antivirus.ps1",
                "{{ template_dir }}/scripts/Installers/Install-PowerShellModules.ps1",
<<<<<<< HEAD
=======
                "{{ template_dir }}/scripts/Installers/Install-WindowsFeatures.ps1",
                "{{ template_dir }}/scripts/Installers/Install-Choco.ps1",
>>>>>>> 34122809
                "{{ template_dir }}/scripts/Installers/Initialize-VM.ps1"
            ],
            "execution_policy": "unrestricted"
        },
        {
            "type": "powershell",
            "scripts": [
<<<<<<< HEAD
=======
                "{{ template_dir }}/scripts/Installers/Windows2019/Install-WSL.ps1"
            ]
        },
        {
            "type": "powershell",
            "scripts": [
                "{{ template_dir }}/scripts/Installers/Install-WebPlatformInstaller.ps1",
>>>>>>> 34122809
                "{{ template_dir }}/scripts/Installers/Update-DotnetTLS.ps1"
            ]
        },
        {
            "type": "windows-restart",
            "restart_timeout": "10m"
        },
        {
            "type": "powershell",
            "environment_vars": [
                "IMAGE_VERSION={{user `image_version`}}",
                "IMAGE_OS={{user `image_os`}}",
                "AGENT_TOOLSDIRECTORY={{user `agent_tools_directory`}}",
                "IMAGEDATA_FILE={{user `imagedata_file`}}",
                "TOOLSET_JSON_PATH={{user `toolset_json_path`}}"
            ],
            "scripts": [
                "{{ template_dir }}/scripts/Installers/Install-VCRedist.ps1",
                "{{ template_dir }}/scripts/Installers/Update-ImageData.ps1",
                "{{ template_dir }}/scripts/Installers/Install-Docker.ps1",
                "{{ template_dir }}/scripts/Installers/Install-PowershellCore.ps1"
            ]
        },
        {
            "type": "windows-restart",
            "restart_timeout": "10m"
        },
        {
            "type": "powershell",
            "valid_exit_codes": [
                0,
                3010
            ],
            "environment_vars": [
                "TOOLSET_JSON_PATH={{user `toolset_json_path`}}"
            ],
            "scripts": [
                "{{ template_dir }}/scripts/Installers/Update-DockerImages.ps1",
                "{{ template_dir }}/scripts/Installers/Install-KubernetesTools.ps1",
                "{{ template_dir }}/scripts/Installers/Install-VS.ps1",
                "{{ template_dir }}/scripts/Installers/Install-NET48.ps1"
            ],
            "elevated_user": "{{user `install_user`}}",
            "elevated_password": "{{user `install_password`}}"
        },
        {
            "type": "powershell",
            "environment_vars": [
                "TOOLSET_JSON_PATH={{user `toolset_json_path`}}"
            ],
            "scripts": [
                "{{ template_dir }}/scripts/Installers/Install-Vsix.ps1",
                "{{ template_dir }}/scripts/Installers/Install-AzureCli.ps1",
                "{{ template_dir }}/scripts/Installers/Install-AzureDevOpsCli.ps1",
                "{{ template_dir }}/scripts/Installers/Install-NodeLts.ps1",
                "{{ template_dir }}/scripts/Installers/Install-CommonUtils.ps1",
                "{{ template_dir }}/scripts/Installers/Install-JavaTools.ps1"
            ]
        },
        {
            "type": "windows-restart",
            "restart_timeout": "10m"
        },
        {
            "type": "windows-shell",
            "inline": [
                "wmic product where \"name like '%%microsoft azure powershell%%'\" call uninstall /nointeractive"
            ]
        },
        {
            "type": "powershell",
            "environment_vars": [
                "TOOLSET_JSON_PATH={{user `toolset_json_path`}}",
                "ROOT_FOLDER={{user `root_folder`}}",
                "PSMODULES_ROOT_FOLDER={{user `psmodules_root_folder`}}"
            ],
            "scripts": [
                "{{ template_dir }}/scripts/Installers/Install-Ruby.ps1",
                "{{ template_dir }}/scripts/Installers/Install-PyPy.ps1",
                "{{ template_dir }}/scripts/Installers/Install-Toolset.ps1",
                "{{ template_dir }}/scripts/Installers/Configure-Toolset.ps1",
                "{{ template_dir }}/scripts/Installers/Install-AndroidSDK.ps1",
                "{{ template_dir }}/scripts/Installers/Install-AzureModules.ps1",
                "{{ template_dir }}/scripts/Installers/Install-Pipx.ps1",
                "{{ template_dir }}/scripts/Installers/Install-PipxPackages.ps1"
            ]
        },
        {
            "type": "powershell",
            "scripts": [
                "{{ template_dir }}/scripts/Installers/Install-Git.ps1",
                "{{ template_dir }}/scripts/Installers/Install-GitHub-CLI.ps1",
                "{{ template_dir }}/scripts/Installers/Install-PHP.ps1",
                "{{ template_dir }}/scripts/Installers/Install-Rust.ps1",
                "{{ template_dir }}/scripts/Installers/Install-Sbt.ps1",
                "{{ template_dir }}/scripts/Installers/Install-Chrome.ps1",
                "{{ template_dir }}/scripts/Installers/Install-Edge.ps1",
                "{{ template_dir }}/scripts/Installers/Install-Firefox.ps1",
                "{{ template_dir }}/scripts/Installers/Install-Selenium.ps1",
                "{{ template_dir }}/scripts/Installers/Install-IEWebDriver.ps1",
                "{{ template_dir }}/scripts/Installers/Install-Apache.ps1",
                "{{ template_dir }}/scripts/Installers/Install-Nginx.ps1"
            ]
        },
        {
            "type": "powershell",
            "scripts": [
                "{{ template_dir }}/scripts/Installers/Enable-DeveloperMode.ps1"
            ],
            "elevated_user": "{{user `install_user`}}",
            "elevated_password": "{{user `install_password`}}"
        },
        {
            "type": "powershell",
            "environment_vars": [
                "TOOLSET_JSON_PATH={{user `toolset_json_path`}}"
            ],
            "scripts": [
                "{{ template_dir }}/scripts/Installers/Install-Msys2.ps1"
            ]
        },
        {
            "type": "powershell",
            "environment_vars": [
                "TOOLSET_JSON_PATH={{user `toolset_json_path`}}"
            ],
            "scripts": [
                "{{ template_dir }}/scripts/Installers/Install-WinAppDriver.ps1",
                "{{ template_dir }}/scripts/Installers/Install-R.ps1",
                "{{ template_dir }}/scripts/Installers/Install-AWS.ps1",
                "{{ template_dir }}/scripts/Installers/Install-DACFx.ps1",
                "{{ template_dir }}/scripts/Installers/Install-MysqlCli.ps1",
                "{{ template_dir }}/scripts/Installers/Install-SQLPowerShellTools.ps1",
                "{{ template_dir }}/scripts/Installers/Install-DotnetSDK.ps1",
                "{{ template_dir }}/scripts/Installers/Install-Mingw64.ps1",
                "{{ template_dir }}/scripts/Installers/Install-Haskell.ps1",
                "{{ template_dir }}/scripts/Installers/Install-Stack.ps1",
                "{{ template_dir }}/scripts/Installers/Install-AzureCosmosDbEmulator.ps1",
                "{{ template_dir }}/scripts/Installers/Install-Mercurial.ps1",
                "{{ template_dir }}/scripts/Installers/Install-Zstd.ps1",
                "{{ template_dir }}/scripts/Installers/Install-NSIS.ps1",
                "{{ template_dir }}/scripts/Installers/Install-CloudFoundryCli.ps1",
                "{{ template_dir }}/scripts/Installers/Install-Vcpkg.ps1",
                "{{ template_dir }}/scripts/Installers/Install-PostgreSQL.ps1",
                "{{ template_dir }}/scripts/Installers/Install-Bazel.ps1",
                "{{ template_dir }}/scripts/Installers/Install-AliyunCli.ps1",
                "{{ template_dir }}/scripts/Installers/Install-RootCA.ps1",
                "{{ template_dir }}/scripts/Installers/Install-MongoDB.ps1",
                "{{ template_dir }}/scripts/Installers/Install-GoogleCloudSDK.ps1",
                "{{ template_dir }}/scripts/Installers/Install-CodeQLBundle.ps1"
            ]
        },
        {
            "type": "powershell",
            "scripts": [
                "{{ template_dir }}/scripts/Installers/Install-BizTalkBuildComponent.ps1"
            ]
        },
        {
            "type": "powershell",
            "scripts": [
                "{{ template_dir }}/scripts/Installers/Install-WindowsUpdates.ps1",
                "{{ template_dir }}/scripts/Installers/Configure-DynamicPort.ps1",
                "{{ template_dir }}/scripts/Installers/Configure-GDIProcessHandleQuota.ps1",
                "{{ template_dir }}/scripts/Installers/Configure-Shell.ps1"
            ],
            "elevated_user": "{{user `install_user`}}",
            "elevated_password": "{{user `install_password`}}"
        },
        {
            "type": "windows-restart",
            "restart_timeout": "30m"
        },
        {
            "type": "powershell",
            "scripts": [
                "{{ template_dir }}/scripts/Tests/RunAll-Tests.ps1"
            ],
            "environment_vars": [
                "TOOLSET_JSON_PATH={{user `toolset_json_path`}}",
                "PSMODULES_ROOT_FOLDER={{user `psmodules_root_folder`}}",
                "ROOT_FOLDER={{user `root_folder`}}"
            ]
        },
        {
            "type": "powershell",
            "inline": [
                "pwsh -File '{{user `image_folder`}}\\SoftwareReport\\SoftwareReport.Generator.ps1'"
            ],
            "environment_vars": [
                "IMAGE_VERSION={{user `image_version`}}",
                "TOOLSET_JSON_PATH={{user `toolset_json_path`}}"
            ]
        },
        {
            "type": "file",
            "source": "C:\\InstalledSoftware.md",
            "destination": "{{ template_dir }}/Windows2019-Readme.md",
            "direction": "download"
        },
        {
            "type": "powershell",
            "scripts": [
                "{{ template_dir }}/scripts/Installers/Finalize-VM.ps1"
            ]
        },
        {
            "type": "windows-restart",
            "restart_timeout": "10m"
        },
        {
            "type": "powershell",
            "scripts": [
                "{{ template_dir }}/scripts/Installers/Disable-JITDebugger.ps1"
            ]
        },
        {
            "type": "powershell",
            "scripts": [
                "{{ template_dir }}/scripts/Installers/Run-NGen.ps1"
            ]
        },
        {
            "type": "powershell",
            "inline": [
                "if( Test-Path $Env:SystemRoot\\System32\\Sysprep\\unattend.xml ){ rm $Env:SystemRoot\\System32\\Sysprep\\unattend.xml -Force}",
                "& $env:SystemRoot\\System32\\Sysprep\\Sysprep.exe /oobe /generalize /quiet /quit",
                "while($true) { $imageState = Get-ItemProperty HKLM:\\SOFTWARE\\Microsoft\\Windows\\CurrentVersion\\Setup\\State | Select ImageState; if($imageState.ImageState -ne 'IMAGE_STATE_GENERALIZE_RESEAL_TO_OOBE') { Write-Output $imageState.ImageState; Start-Sleep -s 10  } else { break } }"
            ]
        }
    ]
}<|MERGE_RESOLUTION|>--- conflicted
+++ resolved
@@ -130,11 +130,8 @@
             "scripts": [
                 "{{ template_dir }}/scripts/Installers/Configure-Antivirus.ps1",
                 "{{ template_dir }}/scripts/Installers/Install-PowerShellModules.ps1",
-<<<<<<< HEAD
-=======
                 "{{ template_dir }}/scripts/Installers/Install-WindowsFeatures.ps1",
                 "{{ template_dir }}/scripts/Installers/Install-Choco.ps1",
->>>>>>> 34122809
                 "{{ template_dir }}/scripts/Installers/Initialize-VM.ps1"
             ],
             "execution_policy": "unrestricted"
@@ -142,16 +139,6 @@
         {
             "type": "powershell",
             "scripts": [
-<<<<<<< HEAD
-=======
-                "{{ template_dir }}/scripts/Installers/Windows2019/Install-WSL.ps1"
-            ]
-        },
-        {
-            "type": "powershell",
-            "scripts": [
-                "{{ template_dir }}/scripts/Installers/Install-WebPlatformInstaller.ps1",
->>>>>>> 34122809
                 "{{ template_dir }}/scripts/Installers/Update-DotnetTLS.ps1"
             ]
         },
