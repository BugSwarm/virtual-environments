--- conflicted
+++ resolved
@@ -157,17 +157,10 @@
                 3010
             ],
             "scripts": [
-<<<<<<< HEAD
                 "{{ template_dir }}/scripts/Installers/Install-VS.ps1",
-                "{{ template_dir }}/scripts/Installers/Update-DockerImages.ps1",
                 "{{ template_dir }}/scripts/Installers/Install-KubernetesTools.ps1",
-                "{{ template_dir }}/scripts/Installers/Install-NET48.ps1"
-=======
-                "{{ template_dir }}/scripts/Installers/Install-KubernetesTools.ps1",
-                "{{ template_dir }}/scripts/Installers/Install-VS.ps1",
                 "{{ template_dir }}/scripts/Installers/Install-NET48.ps1",
                 "{{ template_dir }}/scripts/Installers/Enable-DeveloperMode.ps1"
->>>>>>> 4628e3ed
             ],
             "elevated_user": "{{user `install_user`}}",
             "elevated_password": "{{user `install_password`}}"
