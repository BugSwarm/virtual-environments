--- conflicted
+++ resolved
@@ -1,8 +1,4 @@
 #!/bin/bash -e -o pipefail
-<<<<<<< HEAD
-
-=======
->>>>>>> ca0295d6
 source ~/utils/utils.sh
 
 export PATH="$PATH:/opt/pipx_bin"
